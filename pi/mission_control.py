--- conflicted
+++ resolved
@@ -18,16 +18,9 @@
                 Ri=0.0,
                 Rd=0.1
             ),
-<<<<<<< HEAD
-            motor_port='/dev/ttyUSB0',  # example port
-            imu_port='/dev/ttyACM0',  # another port
-            imu_baud=921600,
-            depth_bus=1  # I2C bus
-=======
-            motor_port='/dev/ttyUSB0',  #arduino port
+            motor_port='COM12',  # example port
             depth_bus=1,  # I2C bus
-            imu_port='/dev/ttyACM0'  # placeholder port
->>>>>>> d399067d
+            imu_port='/dev/ttyACM0'  # another port
         ),
         Fp=0.5,
         Fi=0.0,
